--- conflicted
+++ resolved
@@ -49,15 +49,3 @@
 1. Install Node.js.
 2. Run `npm install` to install dependencies.
 3. Use `npm run dev` to start the development server or `npm run build` to create a production build.
-
-<<<<<<< HEAD
-## Story
-After barely passing linear algebra myself, I ended up teaching the course to at least four groups of friends.
-I used so many specific examples that I figured, "Why not throw a quick site together?"
-There's no fancy framework here—just plain old React&nbsp;18 with TypeScript.
-With the logic working I'm pretty happy about it; building this was a funny little weekend project.
-
-=======
->>>>>>> f8af8fe7
-## License
-This project is provided for educational purposes.